--- conflicted
+++ resolved
@@ -19,11 +19,8 @@
     "build:cli": "tsup src/cli/index.ts --format cjs --outDir dist/cli",
     "publish-beta": "pnpm publish --tag beta",
     "dev": "(tsx scripts/sync-registry.ts watch & nodemon --watch src --ext ts,tsx,css --exec \"tsup --config tsup.dev.config.ts && node scripts/post-build.js\")",
-<<<<<<< HEAD
     "cli": "tsx src/cli/index.ts",
     "test-cli": "node ./dist/cli/cli.mjs",
-=======
->>>>>>> a74c14b3
     "dev2": "nodemon --watch src --ext ts,tsx,css --exec \"tsup --config tsup.dev.config.ts\"",
     "sync-registry": "tsx scripts/sync-registry.ts sync",
     "watch-registry": "tsx scripts/sync-registry.ts watch"
@@ -138,7 +135,8 @@
     "tsconfig-paths": "^4.2.0",
     "tsup": "^8.4.0",
     "tsx": "^4.19.3",
-    "typescript": "^5.8.3"
+    "typescript": "^5.8.3",
+    "elysia": "^1.3.5"
   },
   "peerDependencies": {
     "better-auth": "^1.2.12",
@@ -158,14 +156,10 @@
   "dependencies": {
     "axios": "^1.10.0",
     "chalk": "^5.4.1",
-<<<<<<< HEAD
     "commander": "^14.0.0",
     "ink": "^6.0.1",
     "jiti": "^2.4.2",
     "open": "^10.1.2",
-=======
-    "elysia": "^1.3.5",
->>>>>>> a74c14b3
     "rou3": "^0.6.1",
     "swr": "^2.3.3",
     "zod": "^3.24.1"
