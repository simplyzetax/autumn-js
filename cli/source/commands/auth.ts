--- conflicted
+++ resolved
@@ -1,11 +1,7 @@
 import open from 'open';
 import chalk from 'chalk';
-<<<<<<< HEAD
 import {input, password, confirm} from '@inquirer/prompts';
-=======
-import { input, password, confirm } from '@inquirer/prompts';
-import {storeToEnv, readFromEnv} from '../core/utils.js'
->>>>>>> 6ab9c586
+import {storeToEnv, readFromEnv} from '../core/utils.js';
 
 import {getOTP} from '../core/auth.js';
 import {updateCLIStripeKeys} from '../core/api.js';
@@ -78,14 +74,9 @@
 		}
 	}
 
-<<<<<<< HEAD
-	autumnConfig.set('keys.sandboxKey', keyInfo.sandboxKey);
-	autumnConfig.set('keys.prodKey', keyInfo.prodKey);
-=======
 	// autumnConfig.set("keys.sandboxKey", keyInfo.sandboxKey);
 	// autumnConfig.set("keys.prodKey", keyInfo.prodKey);
 	storeToEnv(keyInfo.prodKey, keyInfo.sandboxKey);
->>>>>>> 6ab9c586
 
 	console.log(
 		chalk.green(
