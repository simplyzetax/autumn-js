--- conflicted
+++ resolved
@@ -6,14 +6,9 @@
   "scripts": {
     "cli": "tsx src/cli/index.ts",
     "test": "echo \"Error: no test specified\" && exit 1",
-<<<<<<< HEAD
-    "publish-beta": "npm run build && npm publish --tag beta",
-    "build": "tsup",
+    "build": "rm -rf dist && tsup && node scripts/post-build.js",
     "build:backend": "tsup \"src/libraries/backend/**/*.{ts,tsx}\" --format cjs,esm --clean=false --outDir=\"./dist/libraries/backend\"",
-=======
     "publish-beta": "pnpm publish --tag beta",
-    "build": "rm -rf dist && tsup && node scripts/post-build.js",
->>>>>>> b76bc0a7
     "dev-old": "tsx scripts/sync-registry.ts sync && (tsx scripts/sync-registry.ts watch & nodemon --watch src --ext ts,tsx,css --exec \"tsup --config tsup.dev.config.ts\")",
     "dev": "(tsx scripts/sync-registry.ts watch & nodemon --watch src --ext ts,tsx,css --exec \"tsup --config tsup.dev.config.ts && node scripts/post-build.js\")",
     "dev2": "nodemon --watch src --ext ts,tsx,css --exec \"tsup --config tsup.dev.config.ts",
@@ -68,17 +63,15 @@
       "require": "./dist/libraries/backend/react-router.js",
       "import": "./dist/libraries/backend/react-router.mjs"
     },
-<<<<<<< HEAD
     "./better-auth": {
       "types": "./dist/libraries/backend/better-auth.d.ts",
       "require": "./dist/libraries/backend/better-auth.js",
       "import": "./dist/libraries/backend/better-auth.mjs"
-=======
+    },
     "./convex": {
       "types": "./dist/libraries/backend/convex.d.ts",
       "require": "./dist/libraries/backend/convex.js",
       "import": "./dist/libraries/backend/convex.mjs"
->>>>>>> b76bc0a7
     }
   },
   "keywords": [
@@ -99,6 +92,7 @@
     "@types/node": "^22.15.32",
     "@types/react": "^18.3.14",
     "autoprefixer": "^10.4.21",
+    "better-call": "^1.0.9",
     "class-variance-authority": "^0.7.1",
     "clsx": "^2.1.1",
     "convex": "^1.25.2",
