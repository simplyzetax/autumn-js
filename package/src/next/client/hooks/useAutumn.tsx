import {
  attachAction,
  checkAction,
  entitledAction,
  getBillingPortalAction,
  sendEventAction,
  trackAction,
} from "../../server/genActions";

import { useAutumnContext } from "../AutumnContext";
import { AttachParams } from "./types";
import { useCustomer } from "./useCustomer";

export const useAutumn = () => {
  const { encryptedCustomerId, prodChangeDialog, paywallDialog } =
    useAutumnContext();

  const { customer, isLoading: loading, error, refetch } = useCustomer();

  let {
    found: prodChangeFound,
    setProps: setProdChangeDialogProps,
    setOpen: setProdChangeDialogOpen,
  } = prodChangeDialog;

  let {
    found: paywallFound,
    setProps: setPaywallDialogProps,
    setOpen: setPaywallDialogOpen,
  } = paywallDialog;

  const attachWithDialog = async ({
    productId,
    successUrl,
    forceCheckout,
    metadata,
    callback,
  }: AttachParams) => {
    const attachWithoutDialog = async (options?: any) => {
      try {
        await attach({
          dialog: false,
          productId,
          options,
          successUrl,
          forceCheckout,
          metadata,
        });
      } catch (error) {
        console.error(error);
      } finally {
        await callback?.();
      }
    };

    // 1. Check product

    const { data, error } = await checkAction({
      encryptedCustomerId,
      productId,
      withPreview: "formatted",
    });

    if (error) {
      throw error;
    }

    let preview = data.preview;

    if (!preview) {
      await attachWithoutDialog();
    } else {
      setProdChangeDialogProps({
        title: preview.title,
        message: preview.message,
        items: preview.items,
        dueToday: preview.due_today,
        dueNextCycle: preview.due_next_cycle,
        options: preview.options?.map((option: any) => ({
          featureId: option.feature_id,
          featureName: option.feature_name,
          billingUnits: option.billing_units,
<<<<<<< HEAD
          usageModel: option.usage_model,
=======
          price: option.price,
          tiers: option.tiers,
>>>>>>> 9d54ee3f
        })),
        dueToday: preview.due_today,
        dueNextCycle: preview.due_next_cycle,
        onClick: async (options?: any) => {
          if (!preview.error_on_attach) {
            await attachWithoutDialog(options);
          }
          setProdChangeDialogOpen(false);
        },
      });
    }
  };

  const attach = async ({
    dialog = prodChangeFound || false,
    productId,
    options,
    successUrl,
    forceCheckout,
    metadata,
    callback,
  }: AttachParams) => {
    if (dialog) {
      await attachWithDialog({
        productId,
        successUrl,
        forceCheckout,
        metadata,
        callback,
      });
      return;
    }

    let snakeOptions =
      options?.map((option) => ({
        feature_id: option.featureId,
        quantity: option.quantity,
      })) || undefined;

    const result = await attachAction({
      encryptedCustomerId,
      productId,
      options: snakeOptions,
      successUrl,
      forceCheckout,
      metadata,
    });

    if (result.error) {
      throw result.error;
    }

    let data = result.data;

    if (data?.checkout_url && typeof window !== "undefined") {
      window.open(data.checkout_url, "_blank");
    }

    try {
      await callback?.();
    } catch (error) {
      console.error("Attach callback error", error);
    }

    return result.data;
  };

  const check = async ({
    dialog = paywallFound || false,
    featureId,
    productId,
    requiredQuantity,
    sendEvent,
  }: {
    dialog?: boolean;
    featureId?: string;
    productId?: string;
    requiredQuantity?: number;
    sendEvent?: boolean;
  }) => {
    const res = await checkAction({
      encryptedCustomerId,
      featureId,
      productId,
      requiredQuantity,
      sendEvent,
      withPreview: dialog ? "formatted" : undefined,
    });

    if (res.error) {
      console.error(res.error);
      return res;
    }

    let data = res.data;

    if (data && data.preview) {
      let nextActionData = {};
      let preview = data.preview;

      if (preview.upgrade_product_id) {
        nextActionData = {
          onClick: async () => {
            await attach({
              dialog: true,
              productId: preview.upgrade_product_id,
            });
            setPaywallDialogOpen(false);
          },
          buttonText: preview.button_text,
        };
      }
      setPaywallDialogProps({
        title: data.preview.title,
        message: data.preview.message,
        ...nextActionData,
      });
    }

    return data;
  };

  /**
   * @deprecated Use check({featureId}) instead.
   * This method is deprecated and will be removed in a future version.
   */
  const entitled = async ({ featureId }: { featureId: string }) => {
    const res = await entitledAction({
      encryptedCustomerId,
      featureId,
    });
    if (res.error) {
      console.error(res.error);
      return res;
    }
    return res.data;
  };

  const track = async ({
    featureId,
    value,
  }: {
    featureId: string;
    value?: number;
  }) => {
    const res = await trackAction({
      encryptedCustomerId,
      featureId,
      value,
    });

    if (res.error) {
      console.error(res.error);
      return res;
    }

    return res.data;
  };

  /**
   * @deprecated Use track({featureId, value}) instead.
   * This method is deprecated and will be removed in a future version.
   */
  const event = async ({
    featureId,
    value,
  }: {
    featureId: string;
    value?: number;
  }) => {
    const { data, error } = await sendEventAction({
      encryptedCustomerId,
      featureId,
      value,
    });
    if (error) {
      throw error;
    }
    return data;
  };

  const openBillingPortal = async (options?: { returnUrl?: string }) => {
    const result = await getBillingPortalAction({
      encryptedCustomerId,
      params: {
        return_url: options?.returnUrl,
      },
    });

    if (result.error) {
      console.error(result.error);
      return result;
    }

    let data = result.data;

    if (data?.url && typeof window !== "undefined") {
      window.open(data.url, "_blank");
      return data;
    } else {
      return data;
    }
  };

  // 2. Create a client
  return {
    attach,
    check,
    track,
    openBillingPortal,

    // Deprecated

    /**
     * @deprecated Use track({featureId, value}) instead.
     * This method is deprecated and will be removed in a future version.
     */
    event,

    /**
     * @deprecated Use check({featureId}) instead.
     * This method is deprecated and will be removed in a future version.
     */
    entitled,

    /**
     * @deprecated Use the useCustomer() hook instead.
     * This property is deprecated and will be removed in a future version.
     */
    customer,

    /**
     * @deprecated Use the useCustomer() hook instead.
     * This property is deprecated and will be removed in a future version.
     */
    loading,

    /**
     * @deprecated Use the useCustomer() hook instead.
     * This property is deprecated and will be removed in a future version.
     */
    error,

    /**
     * @deprecated Use the useCustomer() hook instead.
     * This property is deprecated and will be removed in a future version.
     */
    refetch,
  };
};<|MERGE_RESOLUTION|>--- conflicted
+++ resolved
@@ -80,15 +80,10 @@
           featureId: option.feature_id,
           featureName: option.feature_name,
           billingUnits: option.billing_units,
-<<<<<<< HEAD
           usageModel: option.usage_model,
-=======
           price: option.price,
           tiers: option.tiers,
->>>>>>> 9d54ee3f
         })),
-        dueToday: preview.due_today,
-        dueNextCycle: preview.due_next_cycle,
         onClick: async (options?: any) => {
           if (!preview.error_on_attach) {
             await attachWithoutDialog(options);
