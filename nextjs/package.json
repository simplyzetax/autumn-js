--- conflicted
+++ resolved
@@ -11,18 +11,15 @@
     "atmn:dev": "pnpm --filter atmn build && atmn"
   },
   "dependencies": {
-<<<<<<< HEAD
     "autumn-js": "workspace:*",
     "@radix-ui/react-accordion": "^1.2.11",
-=======
->>>>>>> 23dd6d84
     "@radix-ui/react-dialog": "^1.1.14",
     "@radix-ui/react-popover": "^1.1.14",
     "@radix-ui/react-slot": "^1.2.3",
     "@radix-ui/react-switch": "^1.2.5",
     "@tailwindcss/cli": "^4.1.11",
     "atmn": "0.0.7-beta.1",
-    "autumn-js": "workspace:*",
+
     "better-auth": "^1.2.12",
     "class-variance-authority": "^0.7.1",
     "clsx": "^2.1.1",
