--- conflicted
+++ resolved
@@ -6,17 +6,13 @@
 import { Button } from "@/components/ui/button";
 import { ArrowRight, Loader2 } from "lucide-react";
 import { type CheckProductPreview } from "autumn-js";
-<<<<<<< HEAD
 import {
   Dialog,
   DialogContent,
   DialogFooter,
   DialogTitle,
 } from "@/components/ui/dialog";
-=======
-import { Dialog, DialogContent, DialogFooter, DialogTitle } from "@/components/ui/dialog";
 import { getAttachContent } from "@/registry/attach-dialog/lib/attach-content";
->>>>>>> 41ff0627
 
 export interface AttachDialogProps {
   open: boolean;
@@ -36,11 +32,7 @@
     let sum = due_today?.price || 0;
     optionsInput.forEach((option) => {
       if (option.price && option.quantity) {
-<<<<<<< HEAD
-        sum += (option.price * option.quantity) / option.billing_units;
-=======
         sum += option.price * (option.quantity / option.billing_units);
->>>>>>> 41ff0627
       }
     });
     return sum;
@@ -119,7 +111,6 @@
             disabled={loading}
             className="min-w-16 flex items-center gap-2"
           >
-<<<<<<< HEAD
             {loading ? (
               <Loader2 className="w-4 h-4 animate-spin" />
             ) : (
@@ -128,10 +119,6 @@
                 <ArrowRight className="w-3 h-3 max-w-3" />
               </span>
             )}
-=======
-            {loading ? <Loader2 className="animate-spin" size={10} /> : <span>Confirm</span>}
-            
->>>>>>> 41ff0627
           </Button>
         </DialogFooter>
       </DialogContent>
