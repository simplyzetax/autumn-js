--- conflicted
+++ resolved
@@ -7,45 +7,11 @@
 import AuthCommand from './commands/auth.js';
 import open from 'open';
 import chalk from 'chalk';
-<<<<<<< HEAD
+import {writeConfig} from './core/config.js';
 import {FRONTEND_URL} from './constants.js';
 
-const autumnStore = new Conf({
-	projectName: 'atmn',
-});
-
-export const API_KEY_VAR = '__AUTUMN_API_KEY__';
 const VERSION = '1.0.0b';
 
-function getAuthKeys(prod: boolean) {
-	let key = prod
-		? autumnStore.get('keys.prodKey')
-		: autumnStore.get('keys.sandboxKey');
-
-	if (!key) {
-		console.error(
-			'No API key found. Please run `npx atmn auth` to authenticate.',
-		);
-		process.exit(1);
-	}
-
-	return key;
-}
-
-program
-	.command('clear')
-	.description('Clear the config')
-	.action(() => {
-		autumnStore.clear();
-		console.log(chalk.green('Config cleared successfully.'));
-	});
-
-=======
-import { writeConfig } from './core/config.js';
-
-const VERSION = "1.0.0b"
-
->>>>>>> 6ab9c586
 program
 	.command('push')
 	.description('Push changes to the remote repository')
@@ -69,10 +35,6 @@
 	.command('init')
 	.description('Initialize an Autumn project.')
 	.action(async () => {
-<<<<<<< HEAD
-=======
-		writeConfig("// Hello World");
->>>>>>> 6ab9c586
 		const config = await loadAutumnConfigFile();
 		await Init({config});
 	});
