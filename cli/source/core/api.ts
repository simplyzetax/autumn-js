--- conflicted
+++ resolved
@@ -1,12 +1,8 @@
 import axios from 'axios';
 import chalk from 'chalk';
-<<<<<<< HEAD
 
-import {API_KEY_VAR} from '../cli.js';
 import {BACKEND_URL} from '../constants.js';
-=======
-import { readFromEnv } from './utils.js';
->>>>>>> 6ab9c586
+import {readFromEnv} from './utils.js';
 
 const INTERNAL_BASE: string = BACKEND_URL;
 const EXTERNAL_BASE: string = `${BACKEND_URL}/v1`;
