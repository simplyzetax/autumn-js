--- conflicted
+++ resolved
@@ -3,16 +3,11 @@
 // Hooks
 export { useCustomer } from "./hooks/useCustomer";
 
-
-
 export { usePricingTable } from "./hooks/usePricingTable";
 export { useEntity } from "./hooks/useEntity";
 
-<<<<<<< HEAD
-=======
 /** @deprecated Functions exported from useAutumn have been moved to useCustomer */
 export { useAutumn } from "./hooks/useAutumn";
->>>>>>> 1dd3ccda
 
 // Auto-synced components
 export { default as AttachDialog } from "./components/attach-dialog/attach-dialog-synced";
