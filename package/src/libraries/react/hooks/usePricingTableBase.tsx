import useSWR from "swr";
import { AutumnError, PricingTableProduct } from "../../../sdk";
import { ProductDetails } from "../client/types/clientPricingTableTypes";
<<<<<<< HEAD
import { useContext } from "react";
import { toSnakeCase } from "../utils/toSnakeCase";
=======
import { AutumnContextParams, useAutumnContext } from "../AutumnContext";
>>>>>>> 41ff0627

const mergeProductDetails = (
  products: PricingTableProduct[] | undefined,
  productDetails?: ProductDetails[]
): PricingTableProduct[] | null => {
  // console.log("products", products);

  if (!products) {
    return null;
  }

  if (!productDetails) {
    return products;
  }

  let fetchedProducts = structuredClone(products);

  let mergedProducts: PricingTableProduct[] = [];
  for (const overrideDetails of productDetails) {
    if (!overrideDetails.id) {
      mergedProducts.push(toSnakeCase(overrideDetails));
      continue;
    }

    let fetchedProduct = fetchedProducts.find(
      (p) => p.id === overrideDetails.id
    );

    if (!fetchedProduct) {
      continue;
    }

    // 1. Merge price
    let mergedPrice;
    let overridePrice = overrideDetails.price;
    if (overridePrice) {
      mergedPrice = {
        ...fetchedProduct.price,
        primary_text: overridePrice.primaryText,
        secondary_text: overridePrice.secondaryText,
      };
    } else {
      mergedPrice = fetchedProduct.price;
    }

    let overrideItems = overrideDetails.items;
    let mergedItems = [];
    if (overrideItems) {
      for (const overrideItem of overrideItems) {
        if (!overrideItem.featureId) {
          mergedItems.push({
            primary_text: overrideItem.primaryText,
            secondary_text: overrideItem.secondaryText,
          });
        } else {
          let fetchedItem = fetchedProduct.items.find(
            (i) => i.feature_id === overrideItem.featureId
          );
          if (!fetchedItem) {
            console.error(
              `Feature with id ${overrideItem.featureId} not found for product ${fetchedProduct.id}`
            );
            continue;
          }
          mergedItems.push({
            ...fetchedItem,
            primary_text: overrideItem.primaryText || fetchedItem.primary_text,
            secondary_text:
              overrideItem.secondaryText || fetchedItem.secondary_text,
          });
        }
      }
    }

    const mergedProduct: PricingTableProduct = {
      ...fetchedProduct,
      description: overrideDetails.description,
      button_text: overrideDetails.buttonText,
      recommend_text: overrideDetails.recommendText,
      everything_from: overrideDetails.everythingFrom,
      price: mergedPrice,
      items: mergedItems,
    };

    console.log("Override Details", overrideDetails);
    console.log("Merged Product", mergedProduct);
    mergedProducts.push(mergedProduct);
  }
  return mergedProducts;
};

export const usePricingTableBase = ({
  AutumnContext,
  params,
}: {
  AutumnContext: React.Context<AutumnContextParams>;
  params?: {
    productDetails?: ProductDetails[];
  };
}) => {
  const context = useAutumnContext({ AutumnContext, name: "usePricingTable" });

  const fetcher = async () => {
    try {
      const { data, error } = await context.client.getPricingTable();
      if (error) throw error;
      return data?.list || [];
    } catch (error) {
      throw new AutumnError({
        message: "Failed to fetch pricing table products",
        code: "failed_to_fetch_pricing_table_products",
      });
    }
  };

  const { data, error, mutate } = useSWR<PricingTableProduct[], AutumnError>(
    "pricing-table",
    fetcher
  );

  return {
    products: mergeProductDetails(data || undefined, params?.productDetails),
    isLoading: !error && !data,
    error,
    refetch: mutate,
  };
};<|MERGE_RESOLUTION|>--- conflicted
+++ resolved
@@ -1,12 +1,9 @@
 import useSWR from "swr";
 import { AutumnError, PricingTableProduct } from "../../../sdk";
 import { ProductDetails } from "../client/types/clientPricingTableTypes";
-<<<<<<< HEAD
 import { useContext } from "react";
 import { toSnakeCase } from "../utils/toSnakeCase";
-=======
 import { AutumnContextParams, useAutumnContext } from "../AutumnContext";
->>>>>>> 41ff0627
 
 const mergeProductDetails = (
   products: PricingTableProduct[] | undefined,
