--- conflicted
+++ resolved
@@ -1,13 +1,8 @@
 {
   "name": "autumn-js",
   "description": "Autumn JS Library",
-<<<<<<< HEAD
-  "version": "0.0.100",
-  "main": "./dist/index.js",
-=======
   "version": "0.0.103",
   "main": "./dist/sdk/index.js",
->>>>>>> 23dd6d84
   "files": [
     "dist",
     "README.md",
