--- conflicted
+++ resolved
@@ -10,7 +10,6 @@
   identify: (ctx: any, request: any) => AuthResult;
   url?: string;
   secretKey?: string;
-  clientOrigin?: string;
 }) {
   const router = createRouterWithOptions();
 
@@ -24,19 +23,11 @@
       return new Response(null, {
         headers: new Headers({
           // e.g. https://mywebsite.com, configured on your Convex dashboard, or passed in as an option
-<<<<<<< HEAD
           "Access-Control-Allow-Origin":
-            options.clientOrigin ??
-            process.env.CLIENT_ORIGIN ??
-            "http://localhost:3000",
+            process.env.CLIENT_ORIGIN ?? "http://localhost:3000",
           "Access-Control-Allow-Methods": "POST, GET, PATCH, DELETE, OPTIONS",
           "Access-Control-Allow-Headers":
             "Content-Type, Digest, Authorization, Cookie",
-=======
-          "Access-Control-Allow-Origin": options.clientOrigin ?? process.env.CLIENT_ORIGIN ?? "http://localhost:3000",
-          "Access-Control-Allow-Methods": "POST, GET, PATCH, DELETE, OPTIONS",
-          "Access-Control-Allow-Headers": "Content-Type, Digest, Authorization, Cookie",
->>>>>>> 95728788
           "Access-Control-Allow-Credentials": "true",
           "Access-Control-Max-Age": "86400",
         }),
@@ -86,14 +77,8 @@
     return Response.json(result.body, {
       status: result.statusCode,
       headers: new Headers({
-<<<<<<< HEAD
         "Access-Control-Allow-Origin":
-          options.clientOrigin ??
-          process.env.CLIENT_ORIGIN ??
-          "http://localhost:3000",
-=======
-        "Access-Control-Allow-Origin": options.clientOrigin ?? process.env.CLIENT_ORIGIN ?? "http://localhost:3000",
->>>>>>> 95728788
+          process.env.CLIENT_ORIGIN ?? "http://localhost:3000",
         "Access-Control-Allow-Credentials": "true",
         Vary: "origin",
       }),
