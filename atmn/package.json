{
	"name": "atmn",
	"version": "0.0.16",
	"license": "MIT",
	"bin": "dist/cli.js",
	"main": "dist/index.js",
	"types": "dist/index.d.ts",
	"type": "module",
	"engines": {
		"node": ">=16"
	},
	"scripts": {
		"build": "tsup",
		"dev": "tsup --watch",
		"test2": "prettier --check . && xo && ava",
		"test": "node ./dist/cli.js"
	},
	"files": [
		"dist",
		"package.json",
		"README.md"
	],
	"dependencies": {
		"@inquirer/prompts": "^7.6.0",
		"axios": "^1.10.0",
		"chalk": "^5.2.0",
		"commander": "^14.0.0",
		"dotenv": "^17.2.0",
		"inquirer": "^12.7.0",
		"jiti": "^2.4.2",
		"open": "^10.1.2",
		"yocto-spinner": "^1.0.0",
<<<<<<< HEAD
		"zod": "^3.25.76"
=======
		"zod": "^4.0.0"
>>>>>>> a136a684
	},
	"devDependencies": {
		"@sindresorhus/tsconfig": "^3.0.1",
		"@types/node": "^24.0.10",
		"@types/react": "^18.0.32",
		"@vdemedes/prettier-config": "^2.0.1",
		"ava": "^5.2.0",
		"eslint-config-xo-react": "^0.27.0",
		"eslint-plugin-react": "^7.32.2",
		"eslint-plugin-react-hooks": "^4.6.0",
		"ink-testing-library": "^3.0.0",
		"prettier": "^2.8.7",
		"ts-node": "^10.9.1",
		"tsup": "^8.5.0",
		"typescript": "^5.0.3",
		"xo": "^0.53.1"
	},
	"ava": {
		"extensions": {
			"ts": "module",
			"tsx": "module"
		},
		"nodeArguments": [
			"--loader=ts-node/esm"
		]
	},
	"xo": {
		"extends": "xo-react",
		"prettier": true,
		"rules": {
			"react/prop-types": "off"
		}
	},
	"prettier": "@vdemedes/prettier-config"
}<|MERGE_RESOLUTION|>--- conflicted
+++ resolved
@@ -30,11 +30,7 @@
 		"jiti": "^2.4.2",
 		"open": "^10.1.2",
 		"yocto-spinner": "^1.0.0",
-<<<<<<< HEAD
-		"zod": "^3.25.76"
-=======
 		"zod": "^4.0.0"
->>>>>>> a136a684
 	},
 	"devDependencies": {
 		"@sindresorhus/tsconfig": "^3.0.1",
